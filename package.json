--- conflicted
+++ resolved
@@ -43,17 +43,10 @@
     "@types/marked": "^1.2.2",
     "@types/nodemailer": "^6.4.0",
     "@types/rfc2047": "^2.0.1",
-<<<<<<< HEAD
-    "@typescript-eslint/eslint-plugin": "^4.15.1",
+    "@typescript-eslint/eslint-plugin": "^4.15.2",
     "@typescript-eslint/parser": "^4.15.2",
-    "eslint": "^7.20.0",
-    "eslint-config-prettier": "^8.0.0",
-=======
-    "@typescript-eslint/eslint-plugin": "^4.15.2",
-    "@typescript-eslint/parser": "^4.15.1",
     "eslint": "^7.21.0",
     "eslint-config-prettier": "^8.1.0",
->>>>>>> 0bb5d47a
     "eslint-plugin-import": "^2.22.1",
     "eslint-plugin-jest": "^24.1.5",
     "eslint-plugin-jsdoc": "^32.2.0",
