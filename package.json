{
  "name": "gitgitgadget",
  "version": "1.0.0",
  "description": "This app intends to help submit patch series to projects which\r want contributions to be sent to a mailing list. The process is not\r quite as painless for the contributor as opening Pull Requests, but at\r least it is much less painful than having to all the steps manually.",
  "author": "Johannes Schindelin <johannes.schindelin@gmx.de> (https://gitgitgadget.github.io)",
  "license": "ISC",
  "repository": "https://github.com/gitgitgadget/gitgitgadget.git",
  "directories": {
    "lib": "lib",
    "test": "tests"
  },
  "scripts": {
    "build": "tsc",
    "cleanbranch": "node ./build/script/delete-test-branches.js",
    "lint": "eslint -c .eslintrc.js --ext .ts,.js {lib,script,tests}/**/*.{ts,tsx,js}",
    "start": "node server.js",
    "test": "npm run lint && jest --env=node",
    "test:watch": "jest --watch --notify --notifyMode=change --coverage",
    "ci": "npm run lint && jest --env=node --ci --reporters=default --reporters=jest-junit"
  },
  "bugs": {
    "url": "https://github.com/gitgitgadget/gitgitgadget/issues"
  },
  "homepage": "https://gitgitgadget.github.io/",
  "jest": {
    "moduleFileExtensions": [
      "ts",
      "tsx",
      "js"
    ],
    "transform": {
      "\\.(ts|tsx)$": "ts-jest"
    },
    "testRegex": "/tests/(?!test-lib).*\\.(ts|tsx|js)$"
  },
  "devDependencies": {
    "@types/html-to-text": "^6.0.0",
    "@types/imap-simple": "^4.2.4",
    "@types/jest": "^26.0.20",
    "@types/json-stable-stringify": "^1.0.32",
    "@types/jsonwebtoken": "^8.5.0",
    "@types/libqp": "^1.1.0",
    "@types/marked": "^1.2.2",
    "@types/nodemailer": "^6.4.0",
    "@types/rfc2047": "^2.0.1",
    "@typescript-eslint/eslint-plugin": "^4.15.0",
    "@typescript-eslint/parser": "^4.15.0",
    "eslint": "^7.20.0",
    "eslint-config-prettier": "^7.2.0",
    "eslint-plugin-import": "^2.22.1",
    "eslint-plugin-jest": "^24.1.3",
    "eslint-plugin-jsdoc": "^32.0.0",
    "jest": "^26.6.3",
    "jest-junit": "^12.0.0",
    "ts-jest": "^26.5.0",
    "ts-node": "^9.1.1",
    "typescript": "^4.1.3"
  },
  "dependencies": {
    "@octokit/auth-app": "^2.11.0",
    "@octokit/rest": "^18.1.0",
    "commander": "^7.0.0",
<<<<<<< HEAD
    "dugite": "^1.97.0",
    "html-to-text": "^7.0.0",
=======
    "dugite": "^1.98.0",
    "html-to-text": "^6.0.0",
>>>>>>> 514da853
    "imap-simple": "^5.0.0",
    "json-stable-stringify": "^1.0.1",
    "jsonwebtoken": "^8.5.1",
    "libqp": "^1.1.0",
    "marked": "^2.0.0",
    "nodemailer": "^6.4.18",
    "rfc2047": "^3.0.1"
  },
  "engines": {
    "node": ">= 12.0.0"
  }
}<|MERGE_RESOLUTION|>--- conflicted
+++ resolved
@@ -60,13 +60,8 @@
     "@octokit/auth-app": "^2.11.0",
     "@octokit/rest": "^18.1.0",
     "commander": "^7.0.0",
-<<<<<<< HEAD
-    "dugite": "^1.97.0",
+    "dugite": "^1.98.0",
     "html-to-text": "^7.0.0",
-=======
-    "dugite": "^1.98.0",
-    "html-to-text": "^6.0.0",
->>>>>>> 514da853
     "imap-simple": "^5.0.0",
     "json-stable-stringify": "^1.0.1",
     "jsonwebtoken": "^8.5.1",
